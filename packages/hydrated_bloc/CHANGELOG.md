--- conflicted
+++ resolved
@@ -1,10 +1,7 @@
-<<<<<<< HEAD
-=======
 # 8.0.0-dev.3
 
 - **BREAKING**: feat: upgrade to `bloc v8.0.0-dev.4`
 
->>>>>>> c958fa01
 # 8.0.0-dev.2
 
 - **BREAKING**: feat: upgrade to `bloc v8.0.0-dev.3`
