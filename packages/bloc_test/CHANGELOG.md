<<<<<<< HEAD
=======
# 9.0.0-dev.4

- **BREAKING**: feat: upgrade to `bloc v8.0.0-dev.4`

>>>>>>> c958fa01
# 9.0.0-dev.3

- **BREAKING**: feat: upgrade to `bloc v8.0.0-dev.3`

# 9.0.0-dev.2

- **BREAKING**: feat: upgrade to `mocktail v0.2.0`

# 9.0.0-dev.1

- **BREAKING**: feat: upgrade to `bloc v8.0.0-dev.2`
- feat: `MockBloc` no longer implicitly requires `registerFallbackValue` for events and states

<<<<<<< HEAD
=======
# 8.4.0

- feat: upgrade to `mocktail ^0.2.0`

>>>>>>> c958fa01
# 8.3.0

- feat: accept optional tags in `blocTest`
  - `tags` is optional and if it is passed, it declares user-defined tags that are applied to the test. These tags can be used to select or skip the test on the command line, or to do bulk test configuration.

# 8.2.0

- feat: upgrade to `bloc ^7.2.0`

# 8.1.0

- feat: add `setUp` and `tearDown` to `blocTest`

# 8.0.2

- fix: revert `package:mocktail` export to reduce conflicts with `package:mockito`

# 8.0.1

- fix: allow `blocTest` to capture non-exceptions
- feat: export `package:mocktail`

# 8.0.0

- **BREAKING**: feat: opt into null safety
  - upgrade Dart SDK constraints to `>=2.12.0-0 <3.0.0`
- **BREAKING**: feat: `seed` returns a `Function` to support dynamic seed values
- **BREAKING**: refactor: remove `emitsExactly`
- **BREAKING**: feat: introduce `MockCubit`
- **BREAKING**: refactor: `MockBloc` uses [package:mocktail](https://pub.dev/packages/mocktail)
- **BREAKING**: refactor: `expect` returns a `Function` with `Matcher` support
- **BREAKING**: refactor: `errors` returns a `Function` with `Matcher` support
- **BREAKING**: refactor: `whenListen` does not stub `skip`
- feat: `MockBloc` and `MockCubit` automatically stub core API
- feat: add optional `initialState` to `whenListen`
- feat: upgrade to `bloc ^7.0.0`
- feat: upgrade to `mocktail: ^0.1.0`

# 8.0.0-nullsafety.6

- chore: upgrade to `bloc ^7.0.0-nullsafety.4`

# 8.0.0-nullsafety.5

- feat: upgrade to `mocktail: ^0.1.0`
- feat: use `package:test` instead of `package:test_api`

# 8.0.0-nullsafety.4

- **BREAKING**: feat: `seed` returns a `Function` to support dynamic seed values

# 8.0.0-nullsafety.3

- feat: upgrade to `mocktail: ">=0.0.2-dev.5 <0.0.2"`

# 8.0.0-nullsafety.2

- fix: restrict to `mocktail: ">=0.0.1-dev.12 <0.0.1"`
- feat: use `package:test_api` instead of `package:test` for sound null safety

# 8.0.0-nullsafety.1

- chore: upgrade to `bloc ^7.0.0-nullsafety.3`
- chore: upgrade to `mocktail ^0.0.1-dev.12`

# 8.0.0-nullsafety.0

- **BREAKING**: feat: opt into null safety
- **BREAKING**: feat: upgrade Dart SDK constraints to `>=2.12.0-0 <3.0.0`
- **BREAKING**: refactor: remove `emitsExactly`
- **BREAKING**: refactor: `MockBloc` uses [package:mocktail](https://pub.dev/packages/mocktail)
- **BREAKING**: feat: introduce `MockCubit` which uses [package:mocktail](https://pub.dev/packages/mocktail)
- **BREAKING**: refactor: `expect` returns a `Function` with `Matcher` support
- **BREAKING**: refactor: `errors` returns a `Function` with `Matcher` support
- **BREAKING**: refactor: `whenListen` does not stub `skip`
- feat: introduce `MockCubit`
- feat: `MockBloc` and `MockCubit` automatically stub core API
- feat: add optional `initialState` to `whenListen`

# 7.1.0

- feat: add `seed` property to `blocTest`

# 7.0.6

- chore: revert support `dart >=2.7.0`

# 7.0.5

- fix: update to `mockito ^4.1.2`
- chore: update to `dart >=2.10.0`

# 7.0.4

- feat: `blocTest` provides warning to implement deep equality when shallow equality is true

# 7.0.3

- restrict `mockito` to `<4.1.2` to prevent breaking changes due to NNBD

# 7.0.2

- fix: `blocTest` timeouts when verify fails ([#1639](https://github.com/felangel/bloc/issues/1639))
- fix: `blocTest` timeouts when expect fails ([#1645](https://github.com/felangel/bloc/issues/1645))

# 7.0.1

- chore: deprecate `emitsExactly` in favor of `blocTest`
- fix: capture uncaught exceptions in `Cubit`

# 7.0.0

- **BREAKING**: upgrade to `bloc ^6.0.0`
- **BREAKING**: `MockBloc` only requires `State` type
- **BREAKING**: `whenListen` only requires `State` type
- **BREAKING**: `blocTest` only requires `State` type
- **BREAKING**: `blocTest` `skip` defaults to `0`
- **BREAKING**: `blocTest` make `build` synchronous
- fix: `blocTest` improve `wait` behavior when debouncing, etc...
- feat: `blocTest` do not require `async` on `act` and `verify`
- feat: remove external dependency on [package:cubit_test](https://pub.dev/packages/cubit_test)
- feat: `MockBloc` is compatible with `cubit`
- feat: `whenListen` is compatible with `cubit`
- feat: `blocTest` is compatible with `cubit`

# 7.0.0-dev.2

- **BREAKING**: `blocTest` make `build` synchronous
- fix: `blocTest` improve `wait` behavior when debouncing, etc...
- feat: `blocTest` do not require `async` on `act` and `verify`

# 7.0.0-dev.1

- **BREAKING**: upgrade to `bloc ^6.0.0-dev.1`
- **BREAKING**: `MockBloc` only requires `State` type
- **BREAKING**: `whenListen` only requires `State` type
- **BREAKING**: `blocTest` only requires `State` type
- **BREAKING**: `blocTest` `skip` defaults to `0`
- feat: remove external dependency on [package:cubit_test](https://pub.dev/packages/cubit_test)
- feat: `MockBloc` is compatible with `cubit`
- feat: `whenListen` is compatible with `cubit`
- feat: `blocTest` is compatible with `cubit`

# 6.0.1

- fix: upgrade to `bloc ^5.0.1`
- fix: upgrade to `cubit_test ^0.1.1`
- docs: minor documentation updates

# 6.0.0

- feat: upgrade to `bloc ^5.0.0`
- refactor: internal implementation updates to use [cubit_test](https://pub.dev/packages/cubit_test)

# 6.0.0-dev.4

- Update to `bloc ^5.0.0-dev.11`.

# 6.0.0-dev.3

- Update to `bloc ^5.0.0-dev.10`.

# 6.0.0-dev.2

- Update to `bloc ^5.0.0-dev.7`.

# 6.0.0-dev.1

- Update to `bloc ^5.0.0-dev.6`.
- Internal implementation updates to use [cubit_test](https://pub.dev/packages/cubit_test)

# 5.1.0

- Add `errors` to `blocTest` to enable expecting unhandled exceptions within blocs.
- Update `whenListen` to also handle stubbing the state property of the bloc.

# 5.0.0

- Update to `bloc: ^4.0.0`

# 5.0.0-dev.4

- Update to `bloc: ^4.0.0-dev.4`

# 5.0.0-dev.3

- Update to `bloc: ^4.0.0-dev.3`

# 5.0.0-dev.2

- Update to `bloc: ^4.0.0-dev.2`

# 5.0.0-dev.1

- Update to `bloc: ^4.0.0-dev.1`

# 4.0.0

- `blocTest` and `emitsExactly` skip `initialState` by default and expose optional `skip` ([#910](https://github.com/felangel/bloc/issues/910))
- `blocTest` async `build` ([#910](https://github.com/felangel/bloc/issues/910))
- `blocTest` `expect` is optional ([#910](https://github.com/felangel/bloc/issues/910))
- `blocTest` `verify` includes the built bloc ([#910](https://github.com/felangel/bloc/issues/910))

# 3.1.0

- Add `verify` to `blocTest` ([#781](https://github.com/felangel/bloc/issues/781))

# 3.0.1

- Enable `blocTest` to add more than one asynchronous event at a time ([#724](https://github.com/felangel/bloc/issues/724))

# 3.0.0

- Update to `bloc: ^3.0.0`
- `emitsExactly` supports optional `duration` for async operators like `debounceTime` ([#726](https://github.com/felangel/bloc/issues/726))
- `blocTest` supports optional `wait` for async operators like `debounceTime` ([#726](https://github.com/felangel/bloc/issues/726))

# 3.0.0-dev.1

- Update to `bloc: ^3.0.0-dev.1`

# 2.2.2

- Minor internal improvements (fixed analysis warning in `emitsExactly`)

# 2.2.1

- Minor documentation improvements (syntax highlighting in README)

# 2.2.0

- `emitsExactly` and `blocTest` support `Iterable<Matcher` ([#695](https://github.com/felangel/bloc/issues/695))

# 2.1.0

- Add `MockBloc` to `bloc_test` in order to simplify bloc mocks (addresses [#636](https://github.com/felangel/bloc/issues/636))
- Documentation and example updates

# 2.0.0

- Updated to `bloc: ^2.0.0` and Documentation Updates
- Adhere to [effective dart](https://dart.dev/guides/language/effective-dart) ([#561](https://github.com/felangel/bloc/issues/561))

# 1.0.0

Updated to `bloc: ^1.0.0` and Documentation Updates

# 0.2.1

`whenListen` automatically converts `Stream` to `BroadcastStream`

# 0.2.0

`whenListen` handles internal `skip` from `BlocBuilder` and `BlocListener`

# 0.1.0

Initial Version of the library.

- Includes `whenListen` to enable mocking a `Bloc` state `Stream`.<|MERGE_RESOLUTION|>--- conflicted
+++ resolved
@@ -1,10 +1,7 @@
-<<<<<<< HEAD
-=======
 # 9.0.0-dev.4
 
 - **BREAKING**: feat: upgrade to `bloc v8.0.0-dev.4`
 
->>>>>>> c958fa01
 # 9.0.0-dev.3
 
 - **BREAKING**: feat: upgrade to `bloc v8.0.0-dev.3`
@@ -18,13 +15,10 @@
 - **BREAKING**: feat: upgrade to `bloc v8.0.0-dev.2`
 - feat: `MockBloc` no longer implicitly requires `registerFallbackValue` for events and states
 
-<<<<<<< HEAD
-=======
 # 8.4.0
 
 - feat: upgrade to `mocktail ^0.2.0`
 
->>>>>>> c958fa01
 # 8.3.0
 
 - feat: accept optional tags in `blocTest`
